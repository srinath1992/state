import scipy
import pandas as pd
from collections import defaultdict
from validation.metric_utils import (
    to_dense,
    compute_mse,
    compute_pearson_delta,
    compute_pearson_delta_separate_controls,
    compute_cosine_similarity,
    compute_gene_overlap_cross_pert,
    compute_DE_for_truth_and_pred,
    compute_perturbation_ranking_score,
    compute_pearson_delta_batched,
    compute_clustering_agreement,
    compute_downstream_DE_metrics,
    compute_sig_gene_counts,
    compute_sig_gene_spearman,
    compute_directionality_agreement
)
from tqdm.auto import tqdm
import numpy as np
from scipy.stats import pearsonr
import scanpy as sc
import anndata as ad
from tqdm import tqdm
import torch
import torch.nn.functional as F

from utils import time_it

# setup logger
import logging
import os
import multiprocessing as mp
from functools import partial

logger = logging.getLogger(__name__)


## TODO: Redefine this to take as input the mapping information
def compute_metrics(
    adata_pred,  # predictions in uce space
    adata_real,  # true values in uce space
    adata_pred_gene=None,  # predictions in gene space
    adata_real_gene=None,  # true values in gene space
    embed_key=None,
    include_dist_metrics=False,
    control_pert="non-targeting",
    pert_col="pert_name",
    celltype_col="celltype_name",
    batch_col="gem_group",
    model_loc=None,
    DE_metric_flag=True,
    class_score_flag=True,
    output_space="gene",
    decoder=None,
    shared_perts=None,
    outdir=None, # output directory to store raw de results
):
<<<<<<< HEAD
    outdir = '/home/yhr/pert-sets'
    relevant_perts = adata_pred.obs[pert_col].unique().tolist()[:100]
    relevant_perts = relevant_perts + ['non-targeting']
    adata_pred = adata_pred[adata_pred.obs[pert_col].isin(relevant_perts)]
    adata_real = adata_real[adata_real.obs[pert_col].isin(relevant_perts)]
    
=======
>>>>>>> 31a385a8
    pred_celltype_pert_dict = adata_pred.obs.groupby(celltype_col)[pert_col].agg(set).to_dict()
    real_celltype_pert_dict = adata_real.obs.groupby(celltype_col)[pert_col].agg(set).to_dict()

    assert set(pred_celltype_pert_dict.keys()) == set(real_celltype_pert_dict.keys()), (
        "Pred and real adatas do not have identical celltypes"
    )
    for celltype in pred_celltype_pert_dict.keys():
        assert pred_celltype_pert_dict[celltype] == real_celltype_pert_dict[celltype], (
            f"Pred and real adatas have different set of perturbations for {celltype}"
        )

    # compute metrics
    if type(adata_real.obs.index) != pd.core.indexes.range.RangeIndex:
        adata_real.obs = adata_real.obs.reset_index()
    adata_pred.obs = adata_pred.obs.reset_index()

    metrics = {}
    for celltype in pred_celltype_pert_dict:
        with time_it(f"compute_metrics_cell_type_{celltype}"):
            metrics[celltype] = defaultdict(list)

            adata_pred_control = get_samples_by_pert_and_celltype(
                adata_pred,
                pert=control_pert,
                celltype=celltype,
                pert_col=pert_col,
                celltype_col=celltype_col,
            )

            adata_real_control = get_samples_by_pert_and_celltype(
                adata_real,
                pert=control_pert,
                celltype=celltype,
                pert_col=pert_col,
                celltype_col=celltype_col,
            )

            adata_pred_gene_control = None
            adata_real_gene_control = None
            if adata_pred_gene is not None and adata_real_gene is not None:
                adata_pred_gene_control = get_samples_by_pert_and_celltype(
                    adata_pred_gene,
                    pert=control_pert,
                    celltype=celltype,
                    pert_col=pert_col,
                    celltype_col=celltype_col,
                )
                
                adata_real_gene_control = get_samples_by_pert_and_celltype(
                    adata_real_gene,
                    pert=control_pert,
                    celltype=celltype,
                    pert_col=pert_col,
                    celltype_col=celltype_col,
                )

            # only evaluate on perturbations that are shared between the train and test sets
            if shared_perts:
                all_perts = shared_perts & pred_celltype_pert_dict[celltype]
            else:
                all_perts = pred_celltype_pert_dict[celltype]
            only_perts = [x for x in all_perts if x != control_pert]

            pred_groups = adata_pred.obs[adata_pred.obs[celltype_col] == celltype].groupby(pert_col).indices
            real_groups = adata_real.obs[adata_real.obs[celltype_col] == celltype].groupby(pert_col).indices

            # Get sample indices for count space if gene data is provided
            pred_gene_groups = None
            real_gene_groups = None
            if adata_pred_gene is not None and adata_real_gene is not None:
                pred_gene_groups = adata_pred_gene.obs[adata_pred_gene.obs[celltype_col] == celltype].groupby(pert_col).indices
                real_gene_groups = adata_real_gene.obs[adata_real_gene.obs[celltype_col] == celltype].groupby(pert_col).indices


            # use tqdm to track progress
            for pert in tqdm(all_perts, desc=f"Computing metrics for {celltype}", leave=False):
                try:
                    if pert == control_pert:
                        continue

                    with time_it(f"compute_metrics_pert_{pert}"):
                        pred_idx = pred_groups.get(pert, [])
                        true_idx = real_groups.get(pert, [])
                        if len(pred_idx) == 0 or len(true_idx) == 0:
                            continue

                        # Extract data slices in a vectorized way
                        adata_pred_pert = adata_pred[pred_idx]
                        adata_real_pert = adata_real[true_idx]

                        ## Use softmap to generate artificial control distributions
                        pert_idx = adata_pred_pert.obs.index.astype("int").tolist()

                        adata_pred_control.obs.index = pd.Categorical(adata_pred_control.obs.index)
                        adata_real_control.obs.index = pd.Categorical(adata_real_control.obs.index)

                        ## Get the predictions and true values
                        pert_preds = to_dense(adata_pred_pert.X)
                        pert_true = to_dense(adata_real_pert.X)
                        control_true = to_dense(adata_real_control.X)
                        control_preds = to_dense(adata_pred_control.X)

                        ## If matrix is sparse convert to dense
                        try:
                            pert_true = pert_true.toarray()
                            control_true = control_true.toarray()
                        except:
                            pass

                        ## Compute metrics across all batches for a specific perturbation
                        curr_metrics = _compute_metrics_dict(
                            pert_preds,
                            pert_true,
                            control_true,
                            control_preds,
                            suffix="cell_type",
                            include_dist_metrics=include_dist_metrics,
                        )

                        # Add metrics for counts space if gene data is provided
                        if adata_pred_gene is not None and adata_real_gene is not None and pred_gene_groups is not None and real_gene_groups is not None:
                            # Get indices for counts space
                            pred_gene_idx = pred_gene_groups.get(pert, [])
                            true_gene_idx = real_gene_groups.get(pert, [])
                            
                            if len(pred_gene_idx) > 0 and len(true_gene_idx) > 0:
                                # Extract data slices for counts space
                                adata_pred_gene_pert = adata_pred_gene[pred_gene_idx]
                                adata_real_gene_pert = adata_real_gene[true_gene_idx]
                                
                                # Get the predictions and true values for counts space
                                pert_preds_gene = to_dense(adata_pred_gene_pert.X)
                                pert_true_gene = to_dense(adata_real_gene_pert.X)
                                control_true_gene = to_dense(adata_real_gene_control.X)
                                control_preds_gene = to_dense(adata_pred_gene_control.X)
                                
                                # If matrix is sparse convert to dense
                                try:
                                    pert_true_gene = pert_true_gene.toarray()
                                    control_true_gene = control_true_gene.toarray()
                                except:
                                    pass
                                
                                # Compute metrics for counts space
                                gene_metrics = _compute_metrics_dict(
                                    pert_preds_gene,
                                    pert_true_gene,
                                    control_true_gene,
                                    control_preds_gene,
                                    suffix="cell_type_counts",
                                    include_dist_metrics=include_dist_metrics,
                                )
                                
                                # Add counts metrics to current metrics
                                curr_metrics.update(gene_metrics)

                        metrics[celltype]["pert"].append(pert)
                        for k, v in curr_metrics.items():
                            metrics[celltype][k].append(v)

                except:
                    print(f"Failed for {celltype} {pert}")
                    pass

            adata_real_ct = adata_real[adata_real.obs[celltype_col] == celltype]
            adata_pred_ct = adata_pred[adata_pred.obs[celltype_col] == celltype]


            # filter adata_real and adata_pred to only include control and shared perturbations
            assert control_pert in all_perts
            all_perts = list(all_perts)
            adata_real_ct.obs[pert_col] = pd.Categorical(adata_real_ct.obs[pert_col])
            adata_real_ct = adata_real_ct[adata_real_ct.obs[pert_col].isin(all_perts)]

            adata_pred_ct.obs[pert_col] = pd.Categorical(adata_pred_ct.obs[pert_col])
            adata_pred_ct = adata_pred_ct[adata_pred_ct.obs[pert_col].isin(all_perts)]

            # gene level metrics may not be available if the output_space was specified to be latent
            adata_real_gene_ct = None
            adata_pred_gene_ct = None
            if adata_real_gene is not None:
                logger.info(f"Using gene expression data for true {celltype}")
                adata_real_gene_ct = adata_real_gene[adata_real_gene.obs[celltype_col] == celltype]
                adata_real_gene_ct.obs[pert_col] = pd.Categorical(adata_real_gene_ct.obs[pert_col])
                adata_real_gene_ct = adata_real_gene_ct[adata_real_gene_ct.obs[pert_col].isin(all_perts)]
            if adata_pred_gene is not None:
                logger.info(f"Using gene expression data for pred {celltype}")
                adata_pred_gene_ct = adata_pred_gene[adata_pred_gene.obs[celltype_col] == celltype]
                adata_pred_gene_ct.obs[pert_col] = pd.Categorical(adata_pred_gene_ct.obs[pert_col])
                adata_pred_gene_ct = adata_pred_gene_ct[adata_pred_gene_ct.obs[pert_col].isin(all_perts)]

            if DE_metric_flag:
                ## Compute differential expression at the full adata level for speed

                # 2) Actually compute DE for both truth & pred
                logger.info(f"Computing DE for 50 genes")
                DE_true_fc, DE_pred_fc, DE_true_pval, DE_pred_pval,\
                DE_true_pval_fc, DE_pred_pval_fc, DE_true_sig_genes, DE_pred_sig_genes,\
                DE_true_df, DE_pred_df = compute_DE_for_truth_and_pred(
                    adata_real_gene_ct or adata_real_ct,
                    adata_pred_gene_ct or adata_pred_ct,
                    control_pert=control_pert,
                    pert_col=pert_col,
                    n_top_genes=2000,  # default HVG
                    k_de_genes=50,
                    output_space=output_space,
                    model_decoder=decoder,
                    outdir=outdir,
                )

                clustering_agreement = compute_clustering_agreement(adata_real, adata_pred, embed_key=None)
                metrics[celltype]['clustering_agreement'] = clustering_agreement

                # Compute overlap for fold change-based DE
                DE_metrics_fc = compute_gene_overlap_cross_pert(DE_true_fc, DE_pred_fc, control_pert=control_pert, k=50)
                metrics[celltype]['DE_fc'] = [DE_metrics_fc.get(p, 0.0) for p in metrics[celltype]["pert"]]
                metrics[celltype]['DE_fc_avg'] = np.mean(list(DE_metrics_fc.values()))
                
                # Compute overlap for p-value-based DE  
                DE_metrics_pval = compute_gene_overlap_cross_pert(DE_true_pval, DE_pred_pval, control_pert=control_pert, k=50)
                metrics[celltype]['DE_pval'] = [DE_metrics_pval.get(p, 0.0) for p in metrics[celltype]["pert"]]
                metrics[celltype]['DE_pval_avg'] = np.mean(list(DE_metrics_pval.values()))


                # Compute overlap for fold change-based DE thresholded with p-values
                DE_metrics_pval_fc_50 = compute_gene_overlap_cross_pert(DE_true_pval_fc, DE_pred_pval_fc, control_pert=control_pert, k=50)
                metrics[celltype]['DE_pval_fc_50'] = [DE_metrics_pval_fc_50.get(p, 0.0) for p in metrics[celltype]["pert"]]
                metrics[celltype]['DE_pval_fc_avg_50'] = np.mean(list(DE_metrics_pval_fc_50.values()))

                DE_metrics_pval_fc_100 = compute_gene_overlap_cross_pert(DE_true_pval_fc, DE_pred_pval_fc, control_pert=control_pert, k=100)
                metrics[celltype]['DE_pval_fc_100'] = [DE_metrics_pval_fc_100.get(p, 0.0) for p in metrics[celltype]["pert"]]
                metrics[celltype]['DE_pval_fc_avg_100'] = np.mean(list(DE_metrics_pval_fc_100.values()))

                DE_metrics_pval_fc_200 = compute_gene_overlap_cross_pert(DE_true_pval_fc, DE_pred_pval_fc, control_pert=control_pert, k=200)
                metrics[celltype]['DE_pval_fc_200'] = [DE_metrics_pval_fc_200.get(p, 0.0) for p in metrics[celltype]["pert"]]
                metrics[celltype]['DE_pval_fc_avg_200'] = np.mean(list(DE_metrics_pval_fc_200.values()))


                # Compute precision at k for fold change-based DE thresholded with p-values
                DE_metrics_patk_pval_fc_50 = compute_gene_overlap_cross_pert(DE_true_pval_fc, DE_pred_pval_fc, control_pert=control_pert, topk=50)
                metrics[celltype]['DE_patk_pval_fc_50'] = [DE_metrics_patk_pval_fc_50.get(p, 0.0) for p in metrics[celltype]["pert"]]
                metrics[celltype]['DE_patk_pval_fc_avg_50'] = np.mean(list(DE_metrics_patk_pval_fc_50.values()))

                DE_metrics_patk_pval_fc_100 = compute_gene_overlap_cross_pert(DE_true_pval_fc, DE_pred_pval_fc, control_pert=control_pert, topk=100)
                metrics[celltype]['DE_patk_pval_fc_100'] = [DE_metrics_patk_pval_fc_100.get(p, 0.0) for p in metrics[celltype]["pert"]]
                metrics[celltype]['DE_patk_pval_fc_avg_100'] = np.mean(list(DE_metrics_patk_pval_fc_100.values()))

                DE_metrics_patk_pval_fc_200 = compute_gene_overlap_cross_pert(DE_true_pval_fc, DE_pred_pval_fc, control_pert=control_pert, topk=200)
                metrics[celltype]['DE_patk_pval_fc_200'] = [DE_metrics_patk_pval_fc_200.get(p, 0.0) for p in metrics[celltype]["pert"]]
                metrics[celltype]['DE_patk_pval_fc_av_200'] = np.mean(list(DE_metrics_patk_pval_fc_200.values()))


                # Compute recall for significant genes
                DE_metrics_sig_genes = compute_gene_overlap_cross_pert(DE_true_sig_genes, DE_pred_sig_genes, control_pert=control_pert)
                metrics[celltype]['DE_sig_genes_recall'] = [DE_metrics_sig_genes.get(p, 0.0) for p in metrics[celltype]["pert"]]
                metrics[celltype]['DE_sig_genes_recall_avg'] = np.mean(list(DE_metrics_sig_genes.values()))

                # Record effect sizes
                true_counts, pred_counts = compute_sig_gene_counts(DE_true_sig_genes, DE_pred_sig_genes, only_perts)
                metrics[celltype]['DE_sig_genes_count_true'] = [true_counts.get(p, 0) for p in only_perts]
                metrics[celltype]['DE_sig_genes_count_pred'] = [pred_counts.get(p, 0) for p in only_perts]


                # Compute the Spearman correlation between the counts.
                spearman_corr = compute_sig_gene_spearman(true_counts, pred_counts, only_perts)
                metrics[celltype]['DE_sig_genes_spearman'] = spearman_corr


                # Compute the directionality agreement.
                directionality_agreement = compute_directionality_agreement(DE_true_df, DE_pred_df, only_perts)
                metrics[celltype]['DE_direction_match'] = [directionality_agreement.get(p, np.nan) for p in only_perts]
                metrics[celltype]['DE_direction_match_avg'] = np.nanmean(list(directionality_agreement.values()))

                # Compute clustering overlap
            
                # Compute the actual top-k gene lists per perturbation
                de_pred_genes_col = []
                de_true_genes_col = []

                for p in metrics[celltype]["pert"]:
                    if p == control_pert:
                        de_pred_genes_col.append("")
                        de_true_genes_col.append("")
                        continue

                    # Retrieve predicted and true DE genes for p, if available
                    if p in DE_pred_pval.index:
                        pred_genes = list(DE_pred_pval.loc[p].values)
                    else:
                        pred_genes = []

                    if p in DE_true_pval.index:
                        true_genes = list(DE_true_pval.loc[p].values)
                    else:
                        true_genes = []

                    # Convert lists to comma-separated strings
                    de_pred_genes_col.append("|".join(pred_genes))
                    de_true_genes_col.append("|".join(true_genes))

                # Store them as new columns
                metrics[celltype]["DE_pred_genes"] = de_pred_genes_col
                metrics[celltype]["DE_true_genes"] = de_true_genes_col

                # Compute additional DE metrics
                print("Computing additional metrics")
                get_downstream_DE_metrics(DE_pred_df, DE_true_df, outdir=outdir, 
                                          celltype=celltype, n_workers=None, p_value_threshold=0.05)

            if class_score_flag:
                ## Compute classification score
                class_score = compute_perturbation_ranking_score(
                    adata_pred_ct,
                    adata_real_ct,
                    pert_col=pert_col,
                    ctrl_pert=control_pert,
                )
                metrics[celltype]["perturbation_id"] = class_score
                metrics[celltype]["perturbation_score"] = 1 - class_score

    try:
        for celltype, stats in metrics.items():
            metrics[celltype] = pd.DataFrame(stats).set_index("pert")
        return metrics
    except Exception as e:
        print(e)
        return metrics

def _compute_metrics_dict(pert_pred, pert_true, ctrl_true, ctrl_pred, suffix="", include_dist_metrics=False):
    metrics = {}
    metrics["mse_" + suffix] = compute_mse(pert_pred, pert_true, ctrl_true, ctrl_pred)
    metrics["pearson_delta_" + suffix] = compute_pearson_delta(pert_pred, pert_true, ctrl_true, ctrl_pred)
    metrics["pearson_delta_sep_ctrls_" + suffix] = compute_pearson_delta_separate_controls(
        pert_pred, pert_true, ctrl_true, ctrl_pred
    )
    metrics["cosine_" + suffix] = compute_cosine_similarity(pert_pred, pert_true, ctrl_true, ctrl_pred)
    return metrics

def get_samples_by_pert_and_celltype(adata, pert, celltype, pert_col, celltype_col):
    pert_idx = (adata.obs[pert_col] == pert).to_numpy()
    celltype_idx = (adata.obs[celltype_col] == celltype).to_numpy()
    out = adata[pert_idx & celltype_idx]
    return out

def init_worker(global_pred_df, global_true_df):
    global PRED_DF
    global TRUE_DF
    PRED_DF = global_pred_df
    TRUE_DF = global_true_df

def compute_downstream_DE_metrics_parallel(target_gene, p_value_threshold):
    return compute_downstream_DE_metrics(target_gene, PRED_DF, TRUE_DF, p_value_threshold)

def get_downstream_DE_metrics(DE_pred_df, DE_true_df, outdir, celltype,
                              n_workers=10, p_value_threshold=0.05):

    for df in (DE_pred_df, DE_true_df):
        df['abs_fold_change'] = np.abs(df['fold_change'])
        with np.errstate(divide='ignore'):
            df['log_fold_change'] = np.log10(df['fold_change'])
        df.replace([np.inf, -np.inf], np.nan, inplace=True)
        df['abs_log_fold_change'] = np.abs(df['log_fold_change'].fillna(0))
    
    target_genes = DE_true_df['target'].unique()

    with mp.Pool(processes=n_workers, initializer=init_worker, initargs=(DE_pred_df, DE_true_df)) as pool:
        func = partial(compute_downstream_DE_metrics_parallel, p_value_threshold=p_value_threshold)
        results = list(tqdm(pool.imap(func, target_genes), total=len(target_genes)))

    results_df = pd.DataFrame(results)
    outpath = os.path.join(outdir, f"{celltype}_downstream_de_results.csv")
    results_df.to_csv(outpath, index=False)

    return results_df


def get_batched_mean(X, batches):
    if scipy.sparse.issparse(X):
        df = pd.DataFrame(X.todense())
    else:
        df = pd.DataFrame(X)

    df["batch"] = batches
    return df.groupby("batch").mean(numeric_only=True)<|MERGE_RESOLUTION|>--- conflicted
+++ resolved
@@ -57,15 +57,7 @@
     shared_perts=None,
     outdir=None, # output directory to store raw de results
 ):
-<<<<<<< HEAD
-    outdir = '/home/yhr/pert-sets'
-    relevant_perts = adata_pred.obs[pert_col].unique().tolist()[:100]
-    relevant_perts = relevant_perts + ['non-targeting']
-    adata_pred = adata_pred[adata_pred.obs[pert_col].isin(relevant_perts)]
-    adata_real = adata_real[adata_real.obs[pert_col].isin(relevant_perts)]
-    
-=======
->>>>>>> 31a385a8
+
     pred_celltype_pert_dict = adata_pred.obs.groupby(celltype_col)[pert_col].agg(set).to_dict()
     real_celltype_pert_dict = adata_real.obs.groupby(celltype_col)[pert_col].agg(set).to_dict()
 
